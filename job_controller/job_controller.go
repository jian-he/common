--- conflicted
+++ resolved
@@ -87,16 +87,13 @@
 	// DeletePod deletes the pod
 	DeletePod(job interface{}, pod *v1.Pod) error
 
-	// SetClusterSpec sets the cluster spec for the pod
-<<<<<<< HEAD
-	SetClusterSpec(job interface{}, podTemplate *v1.PodTemplate, rtype, index string) error
-
 	// Get the default container name
 	GetDefaultContainerName() string
 
 	// Get the deafult container port number
 	GetDefaultContainerPortName() string
-=======
+        
+        // SetClusterSpec sets the cluster spec for the pod 
 	SetClusterSpec(job interface{}, podTemplate *v1.PodTemplateSpec, rtype, index string) error
 
 	// Returns the default container name in pod
@@ -105,7 +102,6 @@
 	// Returns if this replica type with index specified is a master role.
 	// MasterRole pod will have "job-role=master" set in its label
 	IsMasterRole(replicas map[commonv1.ReplicaType]*commonv1.ReplicaSpec, rtype commonv1.ReplicaType, index int) bool
->>>>>>> 5ac95c17
 }
 
 // JobControllerConfiguration contains configuration of operator.
