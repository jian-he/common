--- conflicted
+++ resolved
@@ -5,53 +5,6 @@
 	corev1 "k8s.io/api/core/v1"
 )
 
-<<<<<<< HEAD
-const (
-	// JobCreatedReason is added in a job when it is created.
-	JobCreatedReason = "JobCreated"
-	// JobSucceededReason is added in a job when it is succeeded.
-	JobSucceededReason = "JobSucceeded"
-	// JobRunningReason is added in a job when it is running.
-	JobRunningReason = "JobRunning"
-	// JobFailedReason is added in a job when it is failed.
-	JobFailedReason = "JobFailed"
-	// JobRestarting is added in a job when it is restarting.
-	JobRestartingReason = "JobRestarting"
-
-	// labels for pods and servers.
-	ReplicaTypeLabel  = "replica-type"
-	ReplicaIndexLabel = "replica-index"
-	LabelGroupName    = "group-name"
-	LabelJobName      = "job-name"
-	LabelJobRole      = "job-role"
-	DefaultContainerPortNumber = "9999"
-)
-
-func isSucceeded(status common.JobStatus) bool {
-	return hasCondition(status, common.JobSucceeded)
-}
-
-func isFailed(status common.JobStatus) bool {
-	return hasCondition(status, common.JobFailed)
-}
-
-func hasCondition(status common.JobStatus, condType common.JobConditionType) bool {
-	for _, condition := range status.Conditions {
-		if condition.Type == condType && condition.Status == v1.ConditionTrue {
-			return true
-		}
-	}
-	return false
-}
-
-func updateJobConditions(jobStatus *common.JobStatus, conditionType common.JobConditionType, reason, message string) error {
-	condition := newCondition(conditionType, reason, message)
-	setCondition(jobStatus, condition)
-	return nil
-}
-
-=======
->>>>>>> f38f5dc8
 // initializeReplicaStatuses initializes the ReplicaStatuses for replica.
 func initializeReplicaStatuses(jobStatus *v1.JobStatus, rtype v1.ReplicaType) {
 	if jobStatus.ReplicaStatuses == nil {
